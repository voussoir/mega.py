from Crypto.Cipher import AES
import json
import base64
import struct
import binascii
import random
import sys

# Python3 compatibility
if sys.version_info < (3, ):

    def makebyte(x):
        return x

    def makestring(x):
        return x
else:
    import codecs

    def makebyte(x):
        return codecs.latin_1_encode(x)[0]

    def makestring(x):
        return codecs.latin_1_decode(x)[0]


def aes_cbc_encrypt(data, key):
    aes_cipher = AES.new(key, AES.MODE_CBC, makebyte('\0' * 16))
    return aes_cipher.encrypt(data)


def aes_cbc_decrypt(data, key):
    aes_cipher = AES.new(key, AES.MODE_CBC, makebyte('\0' * 16))
    return aes_cipher.decrypt(data)


def aes_cbc_encrypt_a32(data, key):
    return str_to_a32(aes_cbc_encrypt(a32_to_str(data), a32_to_str(key)))


def aes_cbc_decrypt_a32(data, key):
    return str_to_a32(aes_cbc_decrypt(a32_to_str(data), a32_to_str(key)))


def stringhash(str, aeskey):
    """
    As defined by MEGA's weblient crypto.js. Search for "function stringhash".
    """
    s32 = str_to_a32(str)
    h32 = [0, 0, 0, 0]
    for (index, word) in enumerate(s32):
        h32[index % 4] ^= word
    for r in range(0x4000):
        h32 = aes_cbc_encrypt_a32(h32, aeskey)
    return a32_to_base64((h32[0], h32[2]))


def prepare_key(arr):
    pkey = [0x93C467E3, 0x7DB0C7A4, 0xD1BE3F81, 0x0152CB56]
    for r in range(0x10000):
        for j in range(0, len(arr), 4):
            key = [0, 0, 0, 0]
            for i in range(4):
                if i + j < len(arr):
                    key[i] = arr[i + j]
            pkey = aes_cbc_encrypt_a32(pkey, key)
    return pkey


def encrypt_key(a, key):
<<<<<<< HEAD
    encrypted = tuple(
        piece
        for i in range(0, len(a), 4)
        for piece in aes_cbc_encrypt_a32(a[i:i + 4], key)
    )
    return encrypted

def decrypt_key(a, key):
    decrypted = tuple(
        piece
        for i in range(0, len(a), 4)
        for piece in aes_cbc_decrypt_a32(a[i:i + 4], key)
    )
    return decrypted
=======
    return sum((aes_cbc_encrypt_a32(a[i:i + 4], key)
                for i in range(0, len(a), 4)), ())


def decrypt_key(a, key):
    return sum((aes_cbc_decrypt_a32(a[i:i + 4], key)
                for i in range(0, len(a), 4)), ())
>>>>>>> c27d8379


def encrypt_attr(attr, key):
    attr = makebyte('MEGA' + json.dumps(attr))
    if len(attr) % 16:
        attr += b'\0' * (16 - len(attr) % 16)
    return aes_cbc_encrypt(attr, a32_to_str(key))


def decrypt_attr(attr, key):
    attr = aes_cbc_decrypt(attr, a32_to_str(key))
    attr = makestring(attr)
    attr = attr.rstrip('\0')
    return json.loads(attr[4:]) if attr[:6] == 'MEGA{"' else False


def a32_to_str(a):
    return struct.pack('>%dI' % len(a), *a)


def str_to_a32(b):
    if isinstance(b, str):
        b = makebyte(b)
    if len(b) % 4:
        # pad to multiple of 4
        b += b'\0' * (4 - len(b) % 4)
    return struct.unpack('>%dI' % (len(b) / 4), b)


def mpi_to_int(s):
    """
    A Multi-precision integer is encoded as a series of bytes in big-endian
    order. The first two bytes are a header which tell the number of bits in
    the integer. The rest of the bytes are the integer.
    """
    return int(binascii.hexlify(s[2:]), 16)


def extended_gcd(a, b):
    if a == 0:
        return (b, 0, 1)
    else:
        g, y, x = extended_gcd(b % a, a)
        return (g, x - (b // a) * y, y)


def modular_inverse(a, m):
    g, x, y = extended_gcd(a, m)
    if g != 1:
        raise Exception('modular inverse does not exist')
    else:
        return x % m

<<<<<<< HEAD
def interleave_xor_8(b):
    return (b[0] ^ b[4], b[1] ^ b[5], b[2] ^ b[6], b[3] ^ b[7])
=======
>>>>>>> c27d8379

def base64_url_decode(data):
    data += '=='[(2 - len(data) * 3) % 4:]
    for search, replace in (('-', '+'), ('_', '/'), (',', '')):
        data = data.replace(search, replace)
    return base64.b64decode(data)


def base64_to_a32(s):
    return str_to_a32(base64_url_decode(s))


def base64_url_encode(data):
    data = base64.b64encode(data)
    data = makestring(data)
    for search, replace in (('+', '-'), ('/', '_'), ('=', '')):
        data = data.replace(search, replace)
    return data


def a32_to_base64(a):
    return base64_url_encode(a32_to_str(a))


def get_chunks(size):
    """
    Given the size of a file in bytes, return tuples (chunk_start, chunk_size)
    for the purposes of downloading or uploading a file in chunks.
    """
    chunk_start = 0
    chunk_size = 0x20000
    while chunk_start + chunk_size < size:
        yield (chunk_start, chunk_size)
        chunk_start += chunk_size
        # why?
        if chunk_size < 0x100000:
            chunk_size += 0x20000
    yield (chunk_start, size - chunk_start)


def make_id(length):
    possible = "ABCDEFGHIJKLMNOPQRSTUVWXYZabcdefghijklmnopqrstuvwxyz0123456789"
    text = ''.join(random.choice(possible) for i in range(length))
    return text<|MERGE_RESOLUTION|>--- conflicted
+++ resolved
@@ -23,29 +23,24 @@
     def makestring(x):
         return codecs.latin_1_decode(x)[0]
 
-
 def aes_cbc_encrypt(data, key):
     aes_cipher = AES.new(key, AES.MODE_CBC, makebyte('\0' * 16))
     return aes_cipher.encrypt(data)
-
 
 def aes_cbc_decrypt(data, key):
     aes_cipher = AES.new(key, AES.MODE_CBC, makebyte('\0' * 16))
     return aes_cipher.decrypt(data)
 
-
 def aes_cbc_encrypt_a32(data, key):
     return str_to_a32(aes_cbc_encrypt(a32_to_str(data), a32_to_str(key)))
-
 
 def aes_cbc_decrypt_a32(data, key):
     return str_to_a32(aes_cbc_decrypt(a32_to_str(data), a32_to_str(key)))
 
-
 def stringhash(str, aeskey):
-    """
+    '''
     As defined by MEGA's weblient crypto.js. Search for "function stringhash".
-    """
+    '''
     s32 = str_to_a32(str)
     h32 = [0, 0, 0, 0]
     for (index, word) in enumerate(s32):
@@ -53,7 +48,6 @@
     for r in range(0x4000):
         h32 = aes_cbc_encrypt_a32(h32, aeskey)
     return a32_to_base64((h32[0], h32[2]))
-
 
 def prepare_key(arr):
     pkey = [0x93C467E3, 0x7DB0C7A4, 0xD1BE3F81, 0x0152CB56]
@@ -66,9 +60,7 @@
             pkey = aes_cbc_encrypt_a32(pkey, key)
     return pkey
 
-
 def encrypt_key(a, key):
-<<<<<<< HEAD
     encrypted = tuple(
         piece
         for i in range(0, len(a), 4)
@@ -83,16 +75,6 @@
         for piece in aes_cbc_decrypt_a32(a[i:i + 4], key)
     )
     return decrypted
-=======
-    return sum((aes_cbc_encrypt_a32(a[i:i + 4], key)
-                for i in range(0, len(a), 4)), ())
-
-
-def decrypt_key(a, key):
-    return sum((aes_cbc_decrypt_a32(a[i:i + 4], key)
-                for i in range(0, len(a), 4)), ())
->>>>>>> c27d8379
-
 
 def encrypt_attr(attr, key):
     attr = makebyte('MEGA' + json.dumps(attr))
@@ -100,17 +82,14 @@
         attr += b'\0' * (16 - len(attr) % 16)
     return aes_cbc_encrypt(attr, a32_to_str(key))
 
-
 def decrypt_attr(attr, key):
     attr = aes_cbc_decrypt(attr, a32_to_str(key))
     attr = makestring(attr)
     attr = attr.rstrip('\0')
     return json.loads(attr[4:]) if attr[:6] == 'MEGA{"' else False
 
-
 def a32_to_str(a):
     return struct.pack('>%dI' % len(a), *a)
-
 
 def str_to_a32(b):
     if isinstance(b, str):
@@ -120,15 +99,13 @@
         b += b'\0' * (4 - len(b) % 4)
     return struct.unpack('>%dI' % (len(b) / 4), b)
 
-
 def mpi_to_int(s):
-    """
+    '''
     A Multi-precision integer is encoded as a series of bytes in big-endian
     order. The first two bytes are a header which tell the number of bits in
     the integer. The rest of the bytes are the integer.
-    """
+    '''
     return int(binascii.hexlify(s[2:]), 16)
-
 
 def extended_gcd(a, b):
     if a == 0:
@@ -137,7 +114,6 @@
         g, y, x = extended_gcd(b % a, a)
         return (g, x - (b // a) * y, y)
 
-
 def modular_inverse(a, m):
     g, x, y = extended_gcd(a, m)
     if g != 1:
@@ -145,11 +121,8 @@
     else:
         return x % m
 
-<<<<<<< HEAD
 def interleave_xor_8(b):
     return (b[0] ^ b[4], b[1] ^ b[5], b[2] ^ b[6], b[3] ^ b[7])
-=======
->>>>>>> c27d8379
 
 def base64_url_decode(data):
     data += '=='[(2 - len(data) * 3) % 4:]
@@ -157,10 +130,8 @@
         data = data.replace(search, replace)
     return base64.b64decode(data)
 
-
 def base64_to_a32(s):
     return str_to_a32(base64_url_decode(s))
-
 
 def base64_url_encode(data):
     data = base64.b64encode(data)
@@ -169,16 +140,14 @@
         data = data.replace(search, replace)
     return data
 
-
 def a32_to_base64(a):
     return base64_url_encode(a32_to_str(a))
 
-
 def get_chunks(size):
-    """
+    '''
     Given the size of a file in bytes, return tuples (chunk_start, chunk_size)
     for the purposes of downloading or uploading a file in chunks.
-    """
+    '''
     chunk_start = 0
     chunk_size = 0x20000
     while chunk_start + chunk_size < size:
@@ -189,7 +158,6 @@
             chunk_size += 0x20000
     yield (chunk_start, size - chunk_start)
 
-
 def make_id(length):
     possible = "ABCDEFGHIJKLMNOPQRSTUVWXYZabcdefghijklmnopqrstuvwxyz0123456789"
     text = ''.join(random.choice(possible) for i in range(length))
