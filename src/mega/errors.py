class ValidationError(Exception):
    """
    Error in validation stage
    """
    pass


<<<<<<< HEAD
=======
_CODE_TO_DESCRIPTIONS = {
    -1: ('EINTERNAL',
         ('An internal error has occurred. Please submit a bug report, '
          'detailing the exact circumstances in which this error occurred')),
    -2: ('EARGS', 'You have passed invalid arguments to this command'),
    -3: ('EAGAIN',
         ('(always at the request level) A temporary congestion or server '
          'malfunction prevented your request from being processed. '
          'No data was altered. Retry. Retries must be spaced with '
          'exponential backoff')),
    -4: ('ERATELIMIT',
         ('You have exceeded your command weight per time quota. Please '
          'wait a few seconds, then try again (this should never happen '
          'in sane real-life applications)')),
    -5: ('EFAILED', 'The upload failed. Please restart it from scratch'),
    -6:
    ('ETOOMANY',
     'Too many concurrent IP addresses are accessing this upload target URL'),
    -7:
    ('ERANGE', ('The upload file packet is out of range or not starting and '
                'ending on a chunk boundary')),
    -8: ('EEXPIRED',
         ('The upload target URL you are trying to access has expired. '
          'Please request a fresh one')),
    -9: ('ENOENT', 'Object (typically, node or user) not found'),
    -10: ('ECIRCULAR', 'Circular linkage attempted'),
    -11: ('EACCESS',
          'Access violation (e.g., trying to write to a read-only share)'),
    -12: ('EEXIST', 'Trying to create an object that already exists'),
    -13: ('EINCOMPLETE', 'Trying to access an incomplete resource'),
    -14: ('EKEY', 'A decryption operation failed (never returned by the API)'),
    -15: ('ESID', 'Invalid or expired user session, please relogin'),
    -16: ('EBLOCKED', 'User blocked'),
    -17: ('EOVERQUOTA', 'Request over quota'),
    -18: ('ETEMPUNAVAIL',
          'Resource temporarily not available, please try again later'),
    -19: ('ETOOMANYCONNECTIONS', 'many connections on this resource'),
    -20: ('EWRITE', 'Write failed'),
    -21: ('EREAD', 'Read failed'),
    -22: ('EAPPKEY', 'Invalid application key; request not processed'),
}


>>>>>>> c27d8379
class RequestError(Exception):
    """
    Error in API request
    """
    def __init__(self, message=None):
        # If you need to raise a generic RequestError with a custom message,
        # use this constructor. Otherwise you can use error_for_code.
        if message is not None:
            self.message = message

    def __str__(self):
        return self.message


class EINTERNAL(RequestError):
    code = -1
    message = (
        'An internal error has occurred. Please submit a bug report, detailing '
        'the exact circumstances in which this error occurred'
    )

class EARGS(RequestError):
    code = -2
    message = 'You have passed invalid arguments to this command'

class EAGAIN(RequestError):
    code = -3
    message = (
        '(always at the request level) A temporary congestion or server '
        'malfunction prevented your request from being processed. No data was '
        'altered. Retry. Retries must be spaced with exponential backoff'
    )

class ERATELIMIT(RequestError):
    code = -4
    message = (
        'You have exceeded your command weight per time quota. Please wait a '
        'few seconds, then try again (this should never happen in sane '
        'real-life applications)'
    )

class EFAILED(RequestError):
    code = -5
    message = 'The upload failed. Please restart it from scratch'

class ETOOMANY(RequestError):
    code = -6
    message = (
        'Too many concurrent IP addresses are accessing this upload target URL'
    )

class ERANGE(RequestError):
    code = -7
    message = (
        'The upload file packet is out of range or not starting and ending on '
        'a chunk boundary'
    )

class EEXPIRED(RequestError):
    code = -8
    message = (
        'The upload target URL you are trying to access has expired. Please '
        'request a fresh one'
    )

class ENOENT(RequestError):
    code = -9
    message = 'Object (typically, node or user) not found'

class ECIRCULAR(RequestError):
    code = -10
    message = 'Circular linkage attempted'

class EACCESS(RequestError):
    code = -11
    message = 'Access violation (e.g., trying to write to a read-only share)'

class EEXIST(RequestError):
    code = -12
    message = 'Trying to create an object that already exists'

class EINCOMPLETE(RequestError):
    code = -13
    message = 'Trying to access an incomplete resource'

class EKEY(RequestError):
    code = -14
    message = 'A decryption operation failed (never returned by the API)'

class ESID(RequestError):
    code = -15
    message = 'Invalid or expired user session, please relogin'

class EBLOCKED(RequestError):
    code = -16
    message = 'User blocked'

class EOVERQUOTA(RequestError):
    code = -17
    message = 'Request over quota'

class ETEMPUNAVAIL(RequestError):
    code = -18
    message = 'Resource temporarily not available, please try again later'

class ETOOMANYCONNECTIONS(RequestError):
    code = -19
    message = 'many connections on this resource'

class EWRITE(RequestError):
    code = -20
    message = 'Write failed'

class EREAD(RequestError):
    code = -21
    message = 'Read failed'

class EAPPKEY(RequestError):
    code = -22
    message = 'Invalid application key; request not processed'


_CODE_TO_CLASSES = {
    -1: EINTERNAL,
    -2: EARGS,
    -3: EAGAIN,
    -4: ERATELIMIT,
    -5: EFAILED,
    -6: ETOOMANY,
    -7: ERANGE,
    -8: EEXPIRED,
    -9: ENOENT,
    -10: ECIRCULAR,
    -11: EACCESS,
    -12: EEXIST,
    -13: EINCOMPLETE,
    -14: EKEY,
    -15: ESID,
    -16: EBLOCKED,
    -17: EOVERQUOTA,
    -18: ETEMPUNAVAIL,
    -19: ETOOMANYCONNECTIONS,
    -20: EWRITE,
    -21: EREAD,
    -22: EAPPKEY,
}


def error_for_code(code):
    cls = _CODE_TO_CLASSES[code]
    return cls()<|MERGE_RESOLUTION|>--- conflicted
+++ resolved
@@ -4,53 +4,6 @@
     """
     pass
 
-
-<<<<<<< HEAD
-=======
-_CODE_TO_DESCRIPTIONS = {
-    -1: ('EINTERNAL',
-         ('An internal error has occurred. Please submit a bug report, '
-          'detailing the exact circumstances in which this error occurred')),
-    -2: ('EARGS', 'You have passed invalid arguments to this command'),
-    -3: ('EAGAIN',
-         ('(always at the request level) A temporary congestion or server '
-          'malfunction prevented your request from being processed. '
-          'No data was altered. Retry. Retries must be spaced with '
-          'exponential backoff')),
-    -4: ('ERATELIMIT',
-         ('You have exceeded your command weight per time quota. Please '
-          'wait a few seconds, then try again (this should never happen '
-          'in sane real-life applications)')),
-    -5: ('EFAILED', 'The upload failed. Please restart it from scratch'),
-    -6:
-    ('ETOOMANY',
-     'Too many concurrent IP addresses are accessing this upload target URL'),
-    -7:
-    ('ERANGE', ('The upload file packet is out of range or not starting and '
-                'ending on a chunk boundary')),
-    -8: ('EEXPIRED',
-         ('The upload target URL you are trying to access has expired. '
-          'Please request a fresh one')),
-    -9: ('ENOENT', 'Object (typically, node or user) not found'),
-    -10: ('ECIRCULAR', 'Circular linkage attempted'),
-    -11: ('EACCESS',
-          'Access violation (e.g., trying to write to a read-only share)'),
-    -12: ('EEXIST', 'Trying to create an object that already exists'),
-    -13: ('EINCOMPLETE', 'Trying to access an incomplete resource'),
-    -14: ('EKEY', 'A decryption operation failed (never returned by the API)'),
-    -15: ('ESID', 'Invalid or expired user session, please relogin'),
-    -16: ('EBLOCKED', 'User blocked'),
-    -17: ('EOVERQUOTA', 'Request over quota'),
-    -18: ('ETEMPUNAVAIL',
-          'Resource temporarily not available, please try again later'),
-    -19: ('ETOOMANYCONNECTIONS', 'many connections on this resource'),
-    -20: ('EWRITE', 'Write failed'),
-    -21: ('EREAD', 'Read failed'),
-    -22: ('EAPPKEY', 'Invalid application key; request not processed'),
-}
-
-
->>>>>>> c27d8379
 class RequestError(Exception):
     """
     Error in API request
@@ -63,7 +16,6 @@
 
     def __str__(self):
         return self.message
-
 
 class EINTERNAL(RequestError):
     code = -1
@@ -198,7 +150,6 @@
     -22: EAPPKEY,
 }
 
-
 def error_for_code(code):
     cls = _CODE_TO_CLASSES[code]
     return cls()