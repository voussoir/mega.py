--- conflicted
+++ resolved
@@ -16,18 +16,8 @@
 from Crypto.PublicKey import RSA
 from Crypto.Util import Counter
 
-
-<<<<<<< HEAD
 from . import crypto
 from . import errors
-=======
-from .errors import ValidationError, RequestError
-from .crypto import (a32_to_base64, encrypt_key, base64_url_encode,
-                     encrypt_attr, base64_to_a32, base64_url_decode,
-                     decrypt_attr, a32_to_str, get_chunks, str_to_a32,
-                     decrypt_key, mpi_to_int, stringhash, prepare_key, make_id,
-                     makebyte, modular_inverse)
->>>>>>> c27d8379
 
 logger = logging.getLogger(__name__)
 
@@ -128,7 +118,6 @@
     def _login_user(self, email, password):
         logger.info('Logging in user...')
         email = email.lower()
-<<<<<<< HEAD
         (account_version, user_salt) = self._api_account_version_and_salt(email)
         logger.debug('User account is version %d.', account_version)
         if account_version >= 2:
@@ -150,26 +139,6 @@
             user_hash = crypto.stringhash(email, password_aes)
 
         resp = self._api_start_session(email, user_hash)
-=======
-        get_user_salt_resp = self._api_request({'a': 'us0', 'user': email})
-        user_salt = None
-        try:
-            user_salt = base64_to_a32(get_user_salt_resp['s'])
-        except KeyError:
-            # v1 user account
-            password_aes = prepare_key(str_to_a32(password))
-            user_hash = stringhash(email, password_aes)
-        else:
-            # v2 user account
-            pbkdf2_key = hashlib.pbkdf2_hmac(hash_name='sha512',
-                                             password=password.encode(),
-                                             salt=a32_to_str(user_salt),
-                                             iterations=100000,
-                                             dklen=32)
-            password_aes = str_to_a32(pbkdf2_key[:16])
-            user_hash = base64_url_encode(pbkdf2_key[-16:])
-        resp = self._api_request({'a': 'us', 'user': email, 'uh': user_hash})
->>>>>>> c27d8379
         if isinstance(resp, int):
             raise errors.RequestError(resp)
         self._login_process(resp, password_aes)
@@ -180,24 +149,11 @@
         password_key = [random.randint(0, 0xFFFFFFFF)] * 4
         session_self_challenge = [random.randint(0, 0xFFFFFFFF)] * 4
 
-<<<<<<< HEAD
         k = crypto.a32_to_base64(crypto.encrypt_key(master_key, password_key))
         ts = crypto.a32_to_str(session_self_challenge)
         ts += crypto.a32_to_str(crypto.encrypt_key(session_self_challenge, master_key))
         ts = crypto.base64_url_encode(ts)
         user = self._api_request({'a': 'up', 'k': k, 'ts': ts})
-=======
-        user = self._api_request({
-            'a':
-            'up',
-            'k':
-            a32_to_base64(encrypt_key(master_key, password_key)),
-            'ts':
-            base64_url_encode(
-                a32_to_str(session_self_challenge) +
-                a32_to_str(encrypt_key(session_self_challenge, master_key)))
-        })
->>>>>>> c27d8379
 
         resp = self._api_start_session(user)
         if isinstance(resp, int):
@@ -209,30 +165,18 @@
         self.master_key = crypto.decrypt_key(encrypted_master_key, password)
         # tsid is for temporary sessions
         if 'tsid' in resp:
-<<<<<<< HEAD
             tsid = crypto.base64_url_decode(resp['tsid'])
             key_encrypted = crypto.a32_to_str(
                 crypto.encrypt_key(crypto.str_to_a32(tsid[:16]), self.master_key)
             )
-=======
-            tsid = base64_url_decode(resp['tsid'])
-            key_encrypted = a32_to_str(
-                encrypt_key(str_to_a32(tsid[:16]), self.master_key))
->>>>>>> c27d8379
             if key_encrypted == tsid[-16:]:
                 self.sid = resp['tsid']
         # csid is for user logins
         elif 'csid' in resp:
-<<<<<<< HEAD
             encrypted_rsa_private_key = crypto.base64_to_a32(resp['privk'])
             rsa_private_key = crypto.decrypt_key(
                 encrypted_rsa_private_key, self.master_key
             )
-=======
-            encrypted_rsa_private_key = base64_to_a32(resp['privk'])
-            rsa_private_key = decrypt_key(encrypted_rsa_private_key,
-                                          self.master_key)
->>>>>>> c27d8379
 
             private_key = crypto.a32_to_str(rsa_private_key)
             # The private_key contains 4 MPI integers concatenated together.
@@ -270,7 +214,6 @@
 
             sid = '%x' % rsa_decrypter._decrypt(encrypted_sid)
             sid = binascii.unhexlify('0' + sid if len(sid) % 2 else sid)
-<<<<<<< HEAD
             self.sid = crypto.base64_url_encode(sid[:43])
 
     def _parse_url(self, url):
@@ -279,56 +222,6 @@
         (fileid, filekey).
         """
         # File urls are '#!', Folder urls are '#F!'
-        match = re.findall(r'/#F?!(.*)!(.*)', url)
-        if not match:
-            raise errors.ValidationError('Invalid public url. Should have /#!id!key')
-
-        (public_handle, decryption_key) = match[0]
-        return (public_handle, decryption_key)
-=======
-            self.sid = base64_url_encode(sid[:43])
-
-    @retry(retry=retry_if_exception_type(RuntimeError),
-           wait=wait_exponential(multiplier=2, min=2, max=60))
-    def _api_request(self, data):
-        params = {'id': self.sequence_num}
-        self.sequence_num += 1
-
-        if self.sid:
-            params.update({'sid': self.sid})
-
-        # ensure input data is a list
-        if not isinstance(data, list):
-            data = [data]
-
-        url = f'{self.schema}://g.api.{self.domain}/cs'
-        response = requests.post(
-            url,
-            params=params,
-            data=json.dumps(data),
-            timeout=self.timeout,
-        )
-        json_resp = json.loads(response.text)
-        try:
-            if isinstance(json_resp, list):
-                int_resp = json_resp[0] if isinstance(json_resp[0],
-                                                      int) else None
-            elif isinstance(json_resp, int):
-                int_resp = json_resp
-        except IndexError:
-            int_resp = None
-        if int_resp is not None:
-            if int_resp == 0:
-                return int_resp
-            if int_resp == -3:
-                msg = 'Request failed, retrying'
-                logger.info(msg)
-                raise RuntimeError(msg)
-            raise RequestError(int_resp)
-        return json_resp[0]
-
-    def _parse_url(self, url):
-        """Parse file id and key from url."""
         if '/file/' in url:
             # V2 URL structure
             url = url.replace(' ', '')
@@ -337,13 +230,11 @@
             key = url[id_index + 1:]
             return f'{file_id}!{key}'
         elif '!' in url:
-            # V1 URL structure
-            match = re.findall(r'/#!(.*)', url)
-            path = match[0]
-            return path
-        else:
-            raise RequestError('Url key missing')
->>>>>>> c27d8379
+            match = re.findall(r'/#F?!(.*)!(.*)', url)
+            if not match:
+                raise errors.ValidationError('Invalid public url. Should have /#!id!key')
+            (public_handle, decryption_key) = match[0]
+            return (public_handle, decryption_key)
 
     def _process_file(self, file):
         if file['t'] in [NODE_TYPE_FILE, NODE_TYPE_DIR]:
@@ -357,7 +248,6 @@
                 key = crypto.decrypt_key(crypto.base64_to_a32(keys[uid]), self.master_key)
             # shared folders
             elif 'su' in file and 'sk' in file and ':' in file['k']:
-<<<<<<< HEAD
                 shared_key = crypto.decrypt_key(
                     crypto.base64_to_a32(file['sk']), self.master_key
                 )
@@ -365,14 +255,6 @@
                 if file['su'] not in self.shared_keys:
                     self.shared_keys[file['su']] = {}
                 self.shared_keys[file['su']][file['h']] = shared_key
-=======
-                shared_key = decrypt_key(base64_to_a32(file['sk']),
-                                         self.master_key)
-                key = decrypt_key(base64_to_a32(keys[file['h']]), shared_key)
-                if file['su'] not in shared_keys:
-                    shared_keys[file['su']] = {}
-                shared_keys[file['su']][file['h']] = shared_key
->>>>>>> c27d8379
             # shared files
             elif file['u'] and file['u'] in self.shared_keys:
                 for hkey in self.shared_keys[file['u']]:
@@ -381,7 +263,6 @@
                         key = keys[hkey]
                         key = crypto.decrypt_key(crypto.base64_to_a32(key), shared_key)
                         break
-<<<<<<< HEAD
             if file['h'] and file['h'] in self.shared_keys.get('EXP', ()):
                 shared_key = self.shared_keys['EXP'][file['h']]
                 encrypted_key = crypto.str_to_a32(
@@ -392,19 +273,6 @@
             if key is not None:
                 if file['t'] == NODE_TYPE_FILE:
                     k = crypto.interleave_xor_8(key)
-=======
-            if file['h'] and file['h'] in shared_keys.get('EXP', ()):
-                shared_key = shared_keys['EXP'][file['h']]
-                encrypted_key = str_to_a32(
-                    base64_url_decode(file['k'].split(':')[-1]))
-                key = decrypt_key(encrypted_key, shared_key)
-                file['shared_folder_key'] = shared_key
-            if key is not None:
-                # file
-                if file['t'] == 0:
-                    k = (key[0] ^ key[4], key[1] ^ key[5], key[2] ^ key[6],
-                         key[3] ^ key[7])
->>>>>>> c27d8379
                     file['iv'] = key[4:6] + (0, 0)
                     file['meta_mac'] = key[6:8]
                 else:
@@ -437,17 +305,11 @@
         Keys are stored in files['s'] and files['ok']
         """
         ok_dict = {}
-<<<<<<< HEAD
 
         for ok_item in files.get('ok', []):
             shared_key = crypto.decrypt_key(
                 crypto.base64_to_a32(ok_item['k']), self.master_key
             )
-=======
-        for ok_item in files['ok']:
-            shared_key = decrypt_key(base64_to_a32(ok_item['k']),
-                                     self.master_key)
->>>>>>> c27d8379
             ok_dict[ok_item['h']] = shared_key
         for s_item in files.get('s', []):
             if s_item['u'] not in self.shared_keys:
@@ -541,7 +403,6 @@
             file = file['f'][0]
             public_handle = self._api_request({'a': 'l', 'n': file['h']})
             file_key = file['k'][file['k'].index(':') + 1:]
-<<<<<<< HEAD
             decrypted_key = crypto.a32_to_base64(
                 crypto.decrypt_key(crypto.base64_to_a32(file_key), self.master_key)
             )
@@ -549,12 +410,6 @@
                 f'{self.schema}://{self.domain}'
                 f'/#!{public_handle}!{decrypted_key}'
             )
-=======
-            decrypted_key = a32_to_base64(
-                decrypt_key(base64_to_a32(file_key), self.master_key))
-            return (f'{self.schema}://{self.domain}'
-                    f'/#!{public_handle}!{decrypted_key}')
->>>>>>> c27d8379
         else:
             raise ValueError('''Upload() response required as input,
                             use get_link() for regular file input''')
@@ -567,7 +422,6 @@
         if 'h' in file and 'k' in file:
             public_handle = self._api_request({'a': 'l', 'n': file['h']})
             if public_handle == -11:
-<<<<<<< HEAD
                 raise errors.RequestError(
                     "Can't get a public link from that file "
                     "(is this a shared file?)"
@@ -577,13 +431,6 @@
                 f'{self.schema}://{self.domain}'
                 f'/#!{public_handle}!{decrypted_key}'
             )
-=======
-                raise RequestError("Can't get a public link from that file "
-                                   "(is this a shared file?)")
-            decrypted_key = a32_to_base64(file['key'])
-            return (f'{self.schema}://{self.domain}'
-                    f'/#!{public_handle}!{decrypted_key}')
->>>>>>> c27d8379
         else:
             raise errors.ValidationError('File id and key must be present')
 
@@ -601,7 +448,6 @@
         if 'h' in file and 'k' in file:
             public_handle = self._api_request({'a': 'l', 'n': file['h']})
             if public_handle == -11:
-<<<<<<< HEAD
                 raise errors.RequestError(
                     "Can't get a public link from that file "
                     "(is this a shared file?)"
@@ -611,13 +457,6 @@
                 f'{self.schema}://{self.domain}'
                 f'/#F!{public_handle}!{decrypted_key}'
             )
-=======
-                raise RequestError("Can't get a public link from that file "
-                                   "(is this a shared file?)")
-            decrypted_key = a32_to_base64(file['shared_folder_key'])
-            return (f'{self.schema}://{self.domain}'
-                    f'/#F!{public_handle}!{decrypted_key}')
->>>>>>> c27d8379
         else:
             raise errors.ValidationError('File id and key must be present')
 
@@ -682,21 +521,13 @@
         """
         Get current remaining disk quota in MegaBytes
         """
-<<<<<<< HEAD
         request = {
-=======
-        json_resp = self._api_request({
->>>>>>> c27d8379
             'a': 'uq',
             'xfer': 1,
             'strg': 1,
             'v': 1
-<<<<<<< HEAD
         }
         json_resp = self._api_request(request)
-=======
-        })
->>>>>>> c27d8379
         # convert bytes to megabyes
         return json_resp['mstrg'] / 1048576
 
@@ -749,20 +580,12 @@
         """
         Destroy a file by its private id
         """
-<<<<<<< HEAD
         request = {
             'a': 'd',
             'n': file_id,
             'i': self.request_id
         }
         return self._api_request(request)
-=======
-        return self._api_request({
-            'a': 'd',
-            'n': file_id,
-            'i': self.request_id
-        })
->>>>>>> c27d8379
 
     def destroy_url(self, url):
         """
@@ -821,31 +644,19 @@
             except (errors.RequestError, KeyError):
                 pass
 
-<<<<<<< HEAD
         master_key_cipher = AES.new(crypto.a32_to_str(self.master_key), AES.MODE_ECB)
         ha = crypto.base64_url_encode(
             master_key_cipher.encrypt(node_data['h'].encode("utf8") + node_data['h'].encode("utf8"))
         )
-=======
-        master_key_cipher = AES.new(a32_to_str(self.master_key), AES.MODE_ECB)
-        ha = base64_url_encode(
-            master_key_cipher.encrypt(node_data['h'].encode("utf8") +
-                                      node_data['h'].encode("utf8")))
->>>>>>> c27d8379
 
         share_key = secrets.token_bytes(16)
         ok = crypto.base64_url_encode(master_key_cipher.encrypt(share_key))
 
         share_key_cipher = AES.new(share_key, AES.MODE_ECB)
         node_key = node_data['k']
-<<<<<<< HEAD
         encrypted_node_key = crypto.base64_url_encode(
             share_key_cipher.encrypt(crypto.a32_to_str(node_key))
         )
-=======
-        encrypted_node_key = base64_url_encode(
-            share_key_cipher.encrypt(a32_to_str(node_key)))
->>>>>>> c27d8379
 
         node_id = node_data['h']
         request_body = [{
@@ -891,7 +702,6 @@
                        file=None):
         if file is None:
             if is_public:
-<<<<<<< HEAD
                 file_key = crypto.base64_to_a32(file_key)
                 request = {
                     'a': 'g',
@@ -905,25 +715,7 @@
                     'n': file_handle
                 }
             file_data = self._api_request(request)
-
             k = crypto.interleave_xor_8(file_key)
-=======
-                file_key = base64_to_a32(file_key)
-                file_data = self._api_request({
-                    'a': 'g',
-                    'g': 1,
-                    'p': file_handle
-                })
-            else:
-                file_data = self._api_request({
-                    'a': 'g',
-                    'g': 1,
-                    'n': file_handle
-                })
-
-            k = (file_key[0] ^ file_key[4], file_key[1] ^ file_key[5],
-                 file_key[2] ^ file_key[6], file_key[3] ^ file_key[7])
->>>>>>> c27d8379
             iv = file_key[4:6] + (0, 0)
             meta_mac = file_key[6:8]
         else:
@@ -954,33 +746,18 @@
         else:
             dest_path += '/'
 
-<<<<<<< HEAD
-        with tempfile.NamedTemporaryFile(
+        temp_output_file = tempfile.NamedTemporaryFile(
             mode='w+b', prefix='megapy_', delete=False
-        ) as temp_output_file:
+        )
+        with temp_output_file:
             k_str = crypto.a32_to_str(k)
             counter = Counter.new(
                 128, initial_value=((iv[0] << 32) + iv[1]) << 64
             )
             aes = AES.new(k_str, AES.MODE_CTR, counter=counter)
-
             mac_str = '\0' * 16
             mac_encryptor = AES.new(k_str, AES.MODE_CBC, mac_str.encode("utf8"))
             iv_str = crypto.a32_to_str([iv[0], iv[1], iv[0], iv[1]])
-=======
-        with tempfile.NamedTemporaryFile(mode='w+b',
-                                         prefix='megapy_',
-                                         delete=False) as temp_output_file:
-            k_str = a32_to_str(k)
-            counter = Counter.new(128,
-                                  initial_value=((iv[0] << 32) + iv[1]) << 64)
-            aes = AES.new(k_str, AES.MODE_CTR, counter=counter)
-
-            mac_str = '\0' * 16
-            mac_encryptor = AES.new(k_str, AES.MODE_CBC,
-                                    mac_str.encode("utf8"))
-            iv_str = a32_to_str([iv[0], iv[1], iv[0], iv[1]])
->>>>>>> c27d8379
 
             for chunk_start, chunk_size in crypto.get_chunks(file_size):
                 chunk = input_file.read(chunk_size)
@@ -1004,16 +781,10 @@
                 mac_str = mac_encryptor.encrypt(encryptor.encrypt(block))
 
                 file_info = os.stat(temp_output_file.name)
-<<<<<<< HEAD
                 logger.info(
                     '%s of %s downloaded', file_info.st_size, file_size
                 )
             file_mac = crypto.str_to_a32(mac_str)
-=======
-                logger.info('%s of %s downloaded', file_info.st_size,
-                            file_size)
-            file_mac = str_to_a32(mac_str)
->>>>>>> c27d8379
             # check mac integrity
             if (file_mac[0] ^ file_mac[1],
                     file_mac[2] ^ file_mac[3]) != meta_mac:
@@ -1046,14 +817,8 @@
             completion_file_handle = None
 
             mac_str = '\0' * 16
-<<<<<<< HEAD
             mac_encryptor = AES.new(k_str, AES.MODE_CBC, mac_str.encode("utf8"))
             iv_str = crypto.a32_to_str([ul_key[4], ul_key[5], ul_key[4], ul_key[5]])
-=======
-            mac_encryptor = AES.new(k_str, AES.MODE_CBC,
-                                    mac_str.encode("utf8"))
-            iv_str = a32_to_str([ul_key[4], ul_key[5], ul_key[4], ul_key[5]])
->>>>>>> c27d8379
             if file_size > 0:
                 for chunk_start, chunk_size in crypto.get_chunks(file_size):
                     chunk = input_file.read(chunk_size)
@@ -1101,14 +866,9 @@
             dest_filename = dest_filename or os.path.basename(filename)
             attribs = {'n': dest_filename}
 
-<<<<<<< HEAD
             encrypt_attribs = crypto.base64_url_encode(
                 crypto.encrypt_attr(attribs, ul_key[:4])
             )
-=======
-            encrypt_attribs = base64_url_encode(
-                encrypt_attr(attribs, ul_key[:4]))
->>>>>>> c27d8379
             key = [
                 ul_key[0] ^ ul_key[4], ul_key[1] ^ ul_key[5],
                 ul_key[2] ^ meta_mac[0], ul_key[3] ^ meta_mac[1], ul_key[4],
@@ -1117,7 +877,6 @@
             encrypted_key = crypto.a32_to_base64(crypto.encrypt_key(key, self.master_key))
             logger.info('Sending request to update attributes')
             # update attributes
-<<<<<<< HEAD
             request = {
                 'a': 'p',
                 't': dest,
@@ -1132,22 +891,6 @@
                 ]
             }
             data = self._api_request(request)
-=======
-            data = self._api_request({
-                'a':
-                'p',
-                't':
-                dest,
-                'i':
-                self.request_id,
-                'n': [{
-                    'h': completion_file_handle,
-                    't': 0,
-                    'a': encrypt_attribs,
-                    'k': encrypted_key
-                }]
-            })
->>>>>>> c27d8379
             logger.info('Upload complete')
             return data
 
@@ -1161,7 +904,6 @@
         encrypted_key = crypto.a32_to_base64(crypto.encrypt_key(ul_key[:4], self.master_key))
 
         # update attributes
-<<<<<<< HEAD
         request = {
             'a': 'p',
             't': parent_node_id,
@@ -1176,22 +918,6 @@
             'i': self.request_id
         }
         data = self._api_request(request)
-=======
-        data = self._api_request({
-            'a':
-            'p',
-            't':
-            parent_node_id,
-            'n': [{
-                'h': 'xxxxxxxx',
-                't': 1,
-                'a': encrypt_attribs,
-                'k': encrypted_key
-            }],
-            'i':
-            self.request_id
-        })
->>>>>>> c27d8379
         return data
 
     def _root_node_id(self):
@@ -1225,31 +951,19 @@
         # create new attribs
         attribs = {'n': new_name}
         # encrypt attribs
-<<<<<<< HEAD
         encrypt_attribs = crypto.base64_url_encode(crypto.encrypt_attr(attribs, file['k']))
         encrypted_key = crypto.a32_to_base64(
             crypto.encrypt_key(file['key'], self.master_key)
         )
         # update attributes
         request = {
-=======
-        encrypt_attribs = base64_url_encode(encrypt_attr(attribs, file['k']))
-        encrypted_key = a32_to_base64(encrypt_key(file['key'],
-                                                  self.master_key))
-        # update attributes
-        return self._api_request([{
->>>>>>> c27d8379
             'a': 'a',
             'attr': encrypt_attribs,
             'key': encrypted_key,
             'n': file['h'],
             'i': self.request_id
-<<<<<<< HEAD
         }
         return self._api_request(request)
-=======
-        }])
->>>>>>> c27d8379
 
     def move(self, file_id, target):
         """
@@ -1273,25 +987,15 @@
             target_node_id = target[1]['h']
 
         else:
-<<<<<<< HEAD
             raise TypeError(target)
 
         request = {
-=======
-            file = target[1]
-            target_node_id = file['h']
-        return self._api_request({
->>>>>>> c27d8379
             'a': 'm',
             'n': file_id,
             't': target_node_id,
             'i': self.request_id
-<<<<<<< HEAD
         }
         return self._api_request(request)
-=======
-        })
->>>>>>> c27d8379
 
     def add_contact(self, email):
         """
@@ -1319,21 +1023,13 @@
         if not re.match(r"[^@]+@[^@]+\.[^@]+", email):
             raise errors.ValidationError('add_contact requires a valid email address')
         else:
-<<<<<<< HEAD
             request = {
-=======
-            return self._api_request({
->>>>>>> c27d8379
                 'a': 'ur',
                 'u': email,
                 'l': l,
                 'i': self.request_id
-<<<<<<< HEAD
             }
             return self._api_request(request)
-=======
-            })
->>>>>>> c27d8379
 
     def get_public_url_info(self, url):
         """
@@ -1349,7 +1045,6 @@
         """
         Import the public url into user account
         """
-<<<<<<< HEAD
         (public_handle, decryption_key) = self._parse_url(url)
         if '/#F!' in url:
             return self.import_public_folder(
@@ -1452,13 +1147,6 @@
             'sm': 1,
         }
         return self._api_request(request)
-=======
-        file_handle, file_key = self._parse_url(url).split('!')
-        return self.import_public_file(file_handle,
-                                       file_key,
-                                       dest_node=dest_node,
-                                       dest_name=dest_name)
->>>>>>> c27d8379
 
     def get_public_file_info(self, file_handle, file_key):
         """
@@ -1471,14 +1159,8 @@
         if 'at' not in data or 's' not in data:
             raise ValueError("Unexpected result", data)
 
-<<<<<<< HEAD
         key = crypto.base64_to_a32(file_key)
         k = crypto.interleave_xor_8(key)
-=======
-        key = base64_to_a32(file_key)
-        k = (key[0] ^ key[4], key[1] ^ key[5], key[2] ^ key[6],
-             key[3] ^ key[7])
->>>>>>> c27d8379
 
         size = data['s']
         unencrypted_attrs = crypto.decrypt_attr(crypto.base64_url_decode(data['at']), k)
@@ -1504,10 +1186,8 @@
             pl_info = self.get_public_file_info(file_handle, file_key)
             dest_name = pl_info['name']
 
-<<<<<<< HEAD
         key = crypto.base64_to_a32(file_key)
         k = crypto.interleave_xor_8(key)
-
         encrypted_key = crypto.a32_to_base64(crypto.encrypt_key(key, self.master_key))
         encrypted_name = crypto.base64_url_encode(crypto.encrypt_attr({'n': dest_name}, k))
         request = {
@@ -1522,24 +1202,4 @@
                 }
             ]
         }
-        return self._api_request(request)
-=======
-        key = base64_to_a32(file_key)
-        k = (key[0] ^ key[4], key[1] ^ key[5], key[2] ^ key[6],
-             key[3] ^ key[7])
-
-        encrypted_key = a32_to_base64(encrypt_key(key, self.master_key))
-        encrypted_name = base64_url_encode(encrypt_attr({'n': dest_name}, k))
-        return self._api_request({
-            'a':
-            'p',
-            't':
-            dest_node['h'],
-            'n': [{
-                'ph': file_handle,
-                't': 0,
-                'a': encrypted_name,
-                'k': encrypted_key
-            }]
-        })
->>>>>>> c27d8379
+        return self._api_request(request)